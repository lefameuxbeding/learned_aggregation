import argparse
import os
import sys

from jax.lib import xla_bridge
import wandb
import os.path as osp

from benchmark import benchmark, sweep
from meta_train import meta_train
import tensorflow as tf

from mmengine.config import Config


def parse_args():
    parser = argparse.ArgumentParser()

    # fmt: off
    parser.add_argument("--config", type=str, required=True)
    parser.add_argument("--run_type", type=str, choices=["benchmark", "meta-train","sweep"])
    parser.add_argument("--optimizer", type=str, choices=["sgd",
                                                          "adam", 
                                                          "fedavg", 
                                                          "fedavg-slowmo", 
                                                          "fedlopt", 
                                                          "fedlopt-adafac", 
                                                          "fedlagg", 
                                                          "fedlagg-wavg", 
                                                          "fedlagg-adafac"])
    parser.add_argument("--task", type=str)
    parser.add_argument("--name", type=str)
    parser.add_argument("--hidden_size", type=int)
    parser.add_argument("--learning_rate", type=float)
    parser.add_argument("--local_learning_rate", type=float)
    parser.add_argument("--local_batch_size", type=int)
    parser.add_argument("--num_grads", type=int)
    parser.add_argument("--num_local_steps", type=int)
    parser.add_argument("--num_runs", type=int)
    parser.add_argument("--num_inner_steps", type=int)
    parser.add_argument("--num_outer_steps", type=int)
    parser.add_argument("--beta", type=float)
    parser.add_argument("--sweep_config", type=str)
    parser.add_argument("--from_checkpoint", action="store_true")
    parser.add_argument("--test_checkpoint", type=str)
    parser.add_argument("--use_pmap", action="store_true")
    parser.add_argument("--num_devices", type=int)
    parser.add_argument("--num_tasks", type=int)
    parser.add_argument("--name_suffix", type=str)
    parser.add_argument("--slowmo_learning_rate", type=float)
    parser.add_argument("--wandb_checkpoint_id", type=str)
    parser.add_argument("--meta_loss_split", type=str)
    parser.add_argument("--test_project", type=str)
<<<<<<< HEAD
    parser.add_argument("--tfds_data_dir", type=str, default=os.getenv("SLURM_TMPDIR"))
    parser.add_argument("--wandb_dir", type=str, default=os.getenv("SCRATCH"))
=======
    parser.add_argument("--auto_resume", action="store_true")
>>>>>>> b1c32c54
    # fmt: on

    return parser.parse_args()


def assert_args(args):
    # fmt: off
    if args.run_type == "benchmark" and args.optimizer in ["fedlopt", "fedlopt-adafac", "fedlagg", "fedlagg-wavg", "fedlagg-adafac"]:
        assert os.path.exists(args.test_checkpoint), "need to meta-train learned optimizer before benchmarking"
        assert args.test_checkpoint.endswith('.pickle'), "optimizer checkpoints must be saved as .pickle files"
    if args.run_type == "meta-train":
        assert args.optimizer not in ["adam", "fedavg", "fedavg-slowmo"], "can't meta-train a non learned optimizer"
    # fmt: on


def download_wandb_checkpoint(cfg):
    api = wandb.Api()
    run = api.run(cfg.wandb_checkpoint_id)

    ckpts = [x for x in run.files() if "global_step" in x.name]
    if len(ckpts) > 1:
        print(ckpts)

    assert (
        len(ckpts) <= 1
    ), "multiple checkpoints exist can't determine which one to use"

    if len(ckpts) == 0:
        return None

    ckpts[0].download("/tmp", replace=True)
    return osp.join("/tmp", ckpts[0].name)


if __name__ == "__main__":
    tf.config.experimental.set_visible_devices([], "GPU")

    print(xla_bridge.get_backend().platform)

    args = parse_args()

    sys.path.append(os.getcwd())
<<<<<<< HEAD
    os.environ["TFDS_DATA_DIR"] = args.tfds_data_dir
    os.environ["WANDB_DIR"] = args.wandb_dir
=======
    # os.environ["TFDS_DATA_DIR"] = "/network/scratch/b/benjamin.therien/data/tensorflow_datasets" # os.getenv("SLURM_TMPDIR")
    os.environ["WANDB_DIR"] = os.getenv("SCRATCH")
>>>>>>> b1c32c54

    cfg = Config.fromfile(args.config)

    # override args from the command line
    for k, v in vars(args).items():
        if v is not None:
            print("[INFO] Overriding config value: {}={}".format(k, v))
            cfg._cfg_dict[k] = v

    cfg.name = "{}{}_{}{}".format(
        cfg.optimizer, cfg.hidden_size, cfg.task, cfg.name_suffix
    )
    cfg.meta_train_name = "{}{}_{}_K{}_H{}_{}{}".format(
        cfg.optimizer,
        cfg.hidden_size,
        cfg.task,
        cfg.num_grads,
        cfg.num_local_steps,
        cfg.local_learning_rate,
        cfg.name_suffix,
    )

    if cfg.wandb_checkpoint_id is not None:
        cfg.test_checkpoint = download_wandb_checkpoint(cfg)

    args = argparse.Namespace(**cfg._cfg_dict)

    assert_args(args)

    run_types = {"benchmark": benchmark, "meta-train": meta_train, "sweep": sweep}

    run_types[args.run_type](args)<|MERGE_RESOLUTION|>--- conflicted
+++ resolved
@@ -51,12 +51,9 @@
     parser.add_argument("--wandb_checkpoint_id", type=str)
     parser.add_argument("--meta_loss_split", type=str)
     parser.add_argument("--test_project", type=str)
-<<<<<<< HEAD
     parser.add_argument("--tfds_data_dir", type=str, default=os.getenv("SLURM_TMPDIR"))
     parser.add_argument("--wandb_dir", type=str, default=os.getenv("SCRATCH"))
-=======
     parser.add_argument("--auto_resume", action="store_true")
->>>>>>> b1c32c54
     # fmt: on
 
     return parser.parse_args()
@@ -99,13 +96,8 @@
     args = parse_args()
 
     sys.path.append(os.getcwd())
-<<<<<<< HEAD
     os.environ["TFDS_DATA_DIR"] = args.tfds_data_dir
     os.environ["WANDB_DIR"] = args.wandb_dir
-=======
-    # os.environ["TFDS_DATA_DIR"] = "/network/scratch/b/benjamin.therien/data/tensorflow_datasets" # os.getenv("SLURM_TMPDIR")
-    os.environ["WANDB_DIR"] = os.getenv("SCRATCH")
->>>>>>> b1c32c54
 
     cfg = Config.fromfile(args.config)
 
