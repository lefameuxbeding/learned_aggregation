--- conflicted
+++ resolved
@@ -181,15 +181,9 @@
     assert len(args.local_batch_size) == len(args.task), f"local batch size and task length mismatch: {len(args.local_batch_size)} != {len(args.task)}"
 
     sys.path.append(os.getcwd())
-<<<<<<< HEAD
     os.environ["TFDS_DATA_DIR"] = args.tfds_data_dir
     os.environ["XLA_PYTHON_CLIENT_MEM_FRACTION"] = '.999'
-=======
-    # os.environ["TFDS_DATA_DIR"] = args.tfds_data_dir
-    os.environ["XLA_PYTHON_CLIENT_MEM_FRACTION"] = '.95'
->>>>>>> e7862d47
-    
-    # os.environ["WANDB_DIR"] = args.wandb_dir
+    os.environ["WANDB_DIR"] = args.wandb_dir
 
     cfg = Config.fromfile(args.config)
 
