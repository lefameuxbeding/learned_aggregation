import argparse
import os
import sys

from jax.lib import xla_bridge
import wandb
import os.path as osp

from benchmark import benchmark, sweep
from meta_train import meta_train
import tensorflow as tf

from mmengine.config import Config


def parse_args():
    parser = argparse.ArgumentParser()

    # fmt: off
    parser.add_argument("--config", type=str, required=True)
    parser.add_argument("--run_type", type=str, choices=["benchmark", "meta-train","sweep"])
    parser.add_argument("--optimizer", type=str, choices=["adam", "fedavg", "fedavg-slowmo", "fedlopt", "fedlopt-adafac", "fedlagg", "fedlagg-wavg", "fedlagg-adafac"])
    parser.add_argument("--task", type=str, choices=["image-mlp-fmst",
                                                     "image-mlp-fmst64x64",
                                                     "image-mlp-fmst32x32", 
                                                     "small-image-mlp-fmst", 
                                                     "conv-c10", 
                                                     "small-conv-c10", 
                                                     'conv-imagenet', 
                                                     'conv-imagenet64',
                                                     'conv-imagenet32',
                                                     'fmnist-conv-mlp-mix',
                                                     'fmnist-mlp-mix',
                                                     'dataset-mlp-mix',
                                                     'image-mlp-imagenet32-128x128',
                                                     'image-mlp-c10-128x128'])
    parser.add_argument("--name", type=str)
    parser.add_argument("--hidden_size", type=int)
    parser.add_argument("--learning_rate", type=float)
    parser.add_argument("--local_learning_rate", type=float)
    parser.add_argument("--local_batch_size", type=int)
    parser.add_argument("--num_grads", type=int)
    parser.add_argument("--num_local_steps", type=int)
    parser.add_argument("--num_runs", type=int)
    parser.add_argument("--num_inner_steps", type=int)
    parser.add_argument("--num_outer_steps", type=int)
    parser.add_argument("--beta", type=float)
    parser.add_argument("--sweep_config", type=str)
    parser.add_argument("--from_checkpoint", type=bool)
    parser.add_argument("--test_checkpoint", type=str)
    parser.add_argument("--use_pmap", action="store_true")
    parser.add_argument("--num_devices", type=int)
    parser.add_argument("--num_tasks", type=int)
    parser.add_argument("--name_suffix", type=str)
    parser.add_argument("--slowmo_learning_rate", type=float)
<<<<<<< HEAD
=======
    parser.add_argument("--wandb_checkpoint_id", type=str)
    parser.add_argument("--outer_data_split", type=str)
    parser.add_argument("--test_project", type=str)
>>>>>>> 305b8916
    # fmt: on

    return parser.parse_args()


def assert_args(args):
    # fmt: off
    if args.run_type == "benchmark" and args.optimizer in ["fedlopt", "fedlopt-adafac", "fedlagg", "fedlagg-wavg", "fedlagg-adafac"]:
        assert os.path.exists(args.test_checkpoint), "need to meta-train learned optimizer before benchmarking"
        assert args.test_checkpoint.endswith('.pickle'), "optimizer checkpoints must be saved as .pickle files"
    if args.run_type == "meta-train":
        assert args.optimizer not in ["adam", "fedavg", "fedavg-slowmo"], "can't meta-train a non learned optimizer"
    # fmt: on


def download_wandb_checkpoint(cfg):
    api = wandb.Api()
    run = api.run(cfg.wandb_checkpoint_id)

    ckpts = [x for x in run.files() if 'global_step' in x.name]
    if len(ckpts) > 1:
        print(ckpts)
        
    assert len(ckpts) <= 1, "multiple checkpoints exist can't determine which one to use"
    
    if len(ckpts) == 0:
        return None
    
    ckpts[0].download('/tmp',replace=True)
    return osp.join('/tmp',ckpts[0].name)




if __name__ == "__main__":
    tf.config.experimental.set_visible_devices([], "GPU")

    print(xla_bridge.get_backend().platform)

    sys.path.append(os.getcwd())
    os.environ["TFDS_DATA_DIR"] = os.getenv("SLURM_TMPDIR")
    os.environ["WANDB_DIR"] = os.getenv("SCRATCH")

    args = parse_args()
    cfg = Config.fromfile(args.config)

    # override args from the command line
    for k, v in vars(args).items():
        if v is not None:
            print("[INFO] Overriding config value: {}={}".format(k, v))
            cfg._cfg_dict[k] = v

    cfg.name = "{}_{}{}".format(cfg.optimizer, cfg.task, cfg.name_suffix)
    cfg.meta_train_name = "{}{}_{}_K{}_H{}_{}{}".format(
        cfg.optimizer,
        cfg.hidden_size,
        cfg.task,
        cfg.num_grads,
        cfg.num_local_steps,
<<<<<<< HEAD
        cfg.local_learning_rate,
        cfg.name_suffix,
=======
        cfg.learning_rate,
        cfg.name_suffix
>>>>>>> 305b8916
    )

    if cfg.wandb_checkpoint_id is not None:
        cfg.test_checkpoint = download_wandb_checkpoint(cfg)

    args = argparse.Namespace(**cfg._cfg_dict)

    assert_args(args)

    run_types = {"benchmark": benchmark, "meta-train": meta_train, "sweep": sweep}

    run_types[args.run_type](args)<|MERGE_RESOLUTION|>--- conflicted
+++ resolved
@@ -53,12 +53,9 @@
     parser.add_argument("--num_tasks", type=int)
     parser.add_argument("--name_suffix", type=str)
     parser.add_argument("--slowmo_learning_rate", type=float)
-<<<<<<< HEAD
-=======
     parser.add_argument("--wandb_checkpoint_id", type=str)
     parser.add_argument("--outer_data_split", type=str)
     parser.add_argument("--test_project", type=str)
->>>>>>> 305b8916
     # fmt: on
 
     return parser.parse_args()
@@ -118,13 +115,8 @@
         cfg.task,
         cfg.num_grads,
         cfg.num_local_steps,
-<<<<<<< HEAD
         cfg.local_learning_rate,
         cfg.name_suffix,
-=======
-        cfg.learning_rate,
-        cfg.name_suffix
->>>>>>> 305b8916
     )
 
     if cfg.wandb_checkpoint_id is not None:
