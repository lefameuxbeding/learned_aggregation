--- conflicted
+++ resolved
@@ -17,7 +17,7 @@
     key = jax.random.PRNGKey(0)
 
     task = get_task(args)
-    # test_task = get_task(args, is_test=True)
+    test_task = get_task(args, is_test=True)
 
     opt, update = get_optimizer(args)
 
@@ -46,46 +46,39 @@
             key, key1 = jax.random.split(key)
             params = opt.get_params(opt_state)
 
-<<<<<<< HEAD
-            # test_batch = rename_batch(next(test_task.datasets.test), data_label_map)
+            test_batch = rename_batch(next(test_task.datasets.test), data_label_map)
             #log loss and accuracy if implemented
-            # try:
-            #     test_loss, test_acc = test_task.loss_and_accuracy(params, key1, test_batch)
-            #     test_log = {
-            #         "test loss": test_loss,
-            #         "test accuracy": test_acc,
-            #     }
-            # except AttributeError as e:
-            #     Warning("test_task does not have loss_and_accuracy method, defaulting to loss")
-            #     if args.needs_state:
-            #         state = opt.get_state(opt_state)
-            #         test_loss = test_task.loss(params, state, key1, test_batch)
-            #     else:
-            #         test_loss = test_task.loss(params, key1, test_batch)
+            try:
+                test_loss, test_acc = test_task.loss_and_accuracy(params, key1, test_batch)
+                test_log = {
+                    "test loss": test_loss,
+                    "test accuracy": test_acc,
+                }
+            except AttributeError as e:
+                Warning("test_task does not have loss_and_accuracy method, defaulting to loss")
+                if args.needs_state:
+                    state = opt.get_state(opt_state)
+                    test_loss = test_task.loss(params, state, key1, test_batch)
+                else:
+                    test_loss = test_task.loss(params, key1, test_batch)
 
-            #     test_log = {"test loss": test_loss}
+                test_log = {"test loss": test_loss}
 
 
-            # outer_valid_batch = rename_batch(next(test_task.datasets.outer_valid), data_label_map)
-            # if args.needs_state:
-            #     state = opt.get_state(opt_state)
-            #     outer_valid_loss = test_task.loss(params, state, key1, outer_valid_batch)
-            # else:
-            #     outer_valid_loss = test_task.loss(params, key1, outer_valid_batch)
+            outer_valid_batch = rename_batch(next(test_task.datasets.outer_valid), data_label_map)
+            if args.needs_state:
+                state = opt.get_state(opt_state)
+                outer_valid_loss = test_task.loss(params, state, key1, outer_valid_batch)
+            else:
+                outer_valid_loss = test_task.loss(params, key1, outer_valid_batch)
             
             to_log = {
                     "train loss": loss,
-                    # "outer valid loss": outer_valid_loss
+                    "outer valid loss": outer_valid_loss
                 }
-            # to_log.update(test_log)
+            to_log.update(test_log)
 
             run.log(to_log)
-=======
-            test_batch = next(test_task.datasets.test)
-            test_loss = test_task.loss(params, key1, test_batch)
-
-            run.log({"train loss": loss, "test loss": test_loss})
->>>>>>> 72595e36
 
         run.finish()
 
