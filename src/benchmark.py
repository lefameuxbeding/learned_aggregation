import argparse

import jax
import wandb
from tqdm import tqdm

from optimizers import get_optimizer
from tasks import get_task



def rename_batch(batch, label_map):
    return {label_map[k]:v for k,v in batch.items()}


def benchmark(args):
    key = jax.random.PRNGKey(0)

    task = get_task(args)
    # test_task = get_task(args, is_test=True)

    opt, update = get_optimizer(args)


    data_label_map = {'obs':'image',
                    'target':'label',
                    'image':'image',
                    'label':'label'}

    for _ in tqdm(range(args.num_runs), ascii=True, desc="Outer Loop"):
        run = wandb.init(project=args.test_project, group=args.name, config=vars(args))

        key, key1 = jax.random.split(key)
        if args.needs_state:
            params, state = task.init_with_state(key1)
        else:
            params, state = task.init(key1), None
        
        opt_state = opt.init(params, model_state=state, num_steps=args.num_inner_steps)

        for _ in tqdm(range(args.num_inner_steps), ascii=True, desc="Inner Loop"):
            batch = rename_batch(next(task.datasets.train), data_label_map)
            key, key1 = jax.random.split(key)
            opt_state, loss = update(opt_state, key1, batch)

<<<<<<< HEAD
            # key, key1 = jax.random.split(key)
            # params = opt.get_params(opt_state)

            # test_batch = rename_batch(next(test_task.datasets.test), data_label_map)
            # #log loss and accuracy if implemented
=======
            key, key1 = jax.random.split(key)
            params = opt.get_params(opt_state)

            # test_batch = rename_batch(next(test_task.datasets.test), data_label_map)
            #log loss and accuracy if implemented
>>>>>>> fc12efea
            # try:
            #     test_loss, test_acc = test_task.loss_and_accuracy(params, key1, test_batch)
            #     test_log = {
            #         "test loss": test_loss,
            #         "test accuracy": test_acc,
            #     }
            # except AttributeError as e:
            #     Warning("test_task does not have loss_and_accuracy method, defaulting to loss")
            #     if args.needs_state:
            #         state = opt.get_state(opt_state)
            #         test_loss = test_task.loss(params, state, key1, test_batch)
            #     else:
            #         test_loss = test_task.loss(params, key1, test_batch)

            #     test_log = {"test loss": test_loss}


            # outer_valid_batch = rename_batch(next(test_task.datasets.outer_valid), data_label_map)
            # if args.needs_state:
            #     state = opt.get_state(opt_state)
            #     outer_valid_loss = test_task.loss(params, state, key1, outer_valid_batch)
            # else:
            #     outer_valid_loss = test_task.loss(params, key1, outer_valid_batch)
            
            to_log = {
                    "train loss": loss,
                    # "outer valid loss": outer_valid_loss
                }
            # to_log.update(test_log)

            run.log(to_log)

        run.finish()


def sweep(args):
    def sweep_fn(args=args):
        key = jax.random.PRNGKey(0)

        run = wandb.init(
            project="learned_aggregation_meta_test", group=args.name, config=vars(args)
        )
        args = argparse.Namespace(**run.config)

        task = get_task(args)
        test_task = get_task(args, is_test=True)

        opt, update = get_optimizer(args)

        key, key1 = jax.random.split(key)
        if args.needs_state:
            params, state = task.init_with_state(key1)
        else:
            params, state = task.init(key1), None
        
        opt_state = opt.init(params, model_state=state, num_steps=args.num_inner_steps)


        tmp = {'obs':'image',
                'target':'label',
                'image':'image',
                'label':'label'}

        for _ in tqdm(range(args.num_inner_steps), ascii=True, desc="Inner Loop"):
            batch = next(task.datasets.train)
            key, key1 = jax.random.split(key)
            opt_state, loss = update(opt_state, key1, batch)

            key, key1 = jax.random.split(key)
            params = opt.get_params(opt_state)

            test_batch = next(test_task.datasets.test)
            test_batch = {tmp[k]:v for k,v in test_batch.items()}
            if args.needs_state:
                state = opt.get_state(opt_state)
                test_loss = test_task.loss(params, state, key1, test_batch)
            else:
                test_loss = test_task.loss(params, key1, test_batch)

            outer_valid_batch = next(test_task.datasets.outer_valid)
            outer_valid_batch = {tmp[k]:v for k,v in outer_valid_batch.items()}
            if args.needs_state:
                state = opt.get_state(opt_state)
                outer_valid_loss = test_task.loss(params, state, key1, outer_valid_batch)
            else:
                outer_valid_loss = test_task.loss(params, key1, outer_valid_batch)

            run.log(
                {   
                    "train loss": loss, 
                    "test loss": test_loss,
                    "outer valid loss": outer_valid_loss
                }
            )

        run.finish()

    if args.sweep_id is None:
        args.sweep_id = wandb.sweep(
            sweep=args.sweep_config, project="learned_aggregation_meta_test"
        )

    wandb.agent(args.sweep_id, sweep_fn, project="learned_aggregation_meta_test")<|MERGE_RESOLUTION|>--- conflicted
+++ resolved
@@ -43,19 +43,11 @@
             key, key1 = jax.random.split(key)
             opt_state, loss = update(opt_state, key1, batch)
 
-<<<<<<< HEAD
-            # key, key1 = jax.random.split(key)
-            # params = opt.get_params(opt_state)
-
-            # test_batch = rename_batch(next(test_task.datasets.test), data_label_map)
-            # #log loss and accuracy if implemented
-=======
             key, key1 = jax.random.split(key)
             params = opt.get_params(opt_state)
 
             # test_batch = rename_batch(next(test_task.datasets.test), data_label_map)
             #log loss and accuracy if implemented
->>>>>>> fc12efea
             # try:
             #     test_loss, test_acc = test_task.loss_and_accuracy(params, key1, test_batch)
             #     test_log = {
