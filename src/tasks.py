--- conflicted
+++ resolved
@@ -943,13 +943,8 @@
 
         add_transformer_lm_tasks(tasks, 
                                  lm_datasets=LANGUAGE_DATASET_REGISTY,
-<<<<<<< HEAD
                                  widths=[(64,2),(128,2),(192,12),(384,6),(768,12),(1024,8),(2048,16),(4096,32)], # TODO Replace (192,12) by (192,3)
                                  depths=[3,6,12],
-=======
-                                 widths=[(64,2),(128,2),(192,3),(384,6),(768,12),(1024,8),(2048,16),(4096,32)], 
-                                 depths=[3,6,8,12,16,24,32,64],
->>>>>>> 70155bcf
                                  mup_muls=mup_multipliers)
         
         add_vision_transformer_tasks(tasks,
