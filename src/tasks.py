--- conflicted
+++ resolved
@@ -84,12 +84,7 @@
 def My_Conv_Cifar10_32x64x64(batch_size):
     """A 3 hidden layer convnet designed for 32x32 cifar10."""
     base_model_fn = _cross_entropy_pool_loss([32, 64, 64], jax.nn.relu, num_classes=10)
-<<<<<<< HEAD
     datasets = image.cifar10_datasets(batch_size=batch_size, prefetch_batches=5)
-=======
-    datasets = image.cifar10_datasets(batch_size=batch_size,
-                                      prefetch_batches=50,)
->>>>>>> 305b8916
     return _ConvTask(base_model_fn, datasets)
 
 
