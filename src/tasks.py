import gin
import jax
from typing import Tuple
from learned_optimization.tasks.datasets import image
from learned_optimization.tasks.datasets import base
from learned_optimization.tasks.fixed.conv import _ConvTask, _cross_entropy_pool_loss
from learned_optimization.tasks.fixed.image_mlp import _MLPImageTask


@base.dataset_lru_cache
@gin.configurable
def imagenet_datasets(
    batch_size: int,
    image_size: Tuple[int, int] = (224, 224),
    **kwargs,
) -> base.Datasets:
    splits = ("train", "validation", "validation", "test")
    return base.tfds_image_classification_datasets(
        datasetname="imagenet2012",
        splits=splits,
        batch_size=batch_size,
        image_size=image_size,
        stack_channels=1,
        prefetch_batches=50,
        shuffle_buffer_size=10000,
        normalize_mean=(0.485 * 255, 0.456 * 255, 0.406 * 255),
        normalize_std=(0.229 * 255, 0.224 * 255, 0.225 * 255),
        convert_to_black_and_white=False,
        **kwargs,
    )

@base.dataset_lru_cache
@gin.configurable
def imagenet_64_datasets(
    batch_size: int,
    image_size: Tuple[int, int] = (64, 64),
    prefetch_batches=50,
    **kwargs,
) -> base.Datasets:
    splits = ("train", "validation", "validation", "validation")
    return base.tfds_image_classification_datasets(
        datasetname="imagenet_resized",
        splits=splits,
        batch_size=batch_size,
        image_size=image_size,
        stack_channels=1,
        prefetch_batches=prefetch_batches,
        shuffle_buffer_size=10000,
        normalize_mean=(0.485 * 255, 0.456 * 255, 0.406 * 255),
        normalize_std=(0.229 * 255, 0.224 * 255, 0.225 * 255),
        convert_to_black_and_white=False,
        **kwargs,
    )

@gin.configurable
def My_Conv_Food101_32x64x64(batch_size):
    """A 3 hidden layer convnet designed for 32x32 cifar10."""
    base_model_fn = _cross_entropy_pool_loss([32, 64, 64], jax.nn.relu, num_classes=101)
    datasets = image.food101_datasets(batch_size=batch_size)
    return _ConvTask(base_model_fn, datasets)

<<<<<<< HEAD

@gin.configurable
def My_Conv_Imagenet_32x64x64(batch_size):
    """A 3 hidden layer convnet designed for 32x32 cifar10."""
    base_model_fn = _cross_entropy_pool_loss(
        [32, 64, 64], jax.nn.relu, num_classes=1000
    )
    datasets = imagenet_datasets(batch_size=batch_size)
    return _ConvTask(base_model_fn, datasets)


@gin.configurable
def My_Conv_Imagenet64_32x64x64(batch_size):
    """A 3 hidden layer convnet designed for 32x32 cifar10."""
    base_model_fn = _cross_entropy_pool_loss(
        [32, 64, 64], jax.nn.relu, num_classes=1000
    )
    datasets = imagenet_64_datasets(batch_size=batch_size)
    return _ConvTask(base_model_fn, datasets)

=======
>>>>>>> 1ebfa264

@gin.configurable
def My_Conv_Cifar10_32x64x64(batch_size):
    """A 3 hidden layer convnet designed for 32x32 cifar10."""
    base_model_fn = _cross_entropy_pool_loss([32, 64, 64], jax.nn.relu, num_classes=10)
    datasets = image.cifar10_datasets(batch_size=batch_size, prefetch_batches=5)
    return _ConvTask(base_model_fn, datasets)

@gin.configurable
def My_Conv_Cifar10_8_16x32(batch_size):
    """A 2 hidden layer convnet designed for 8x8 cifar10."""
    base_model_fn = _cross_entropy_pool_loss([16, 32], jax.nn.relu, num_classes=10)
    datasets = image.cifar10_datasets(
        batch_size=batch_size,
        image_size=(8, 8),
    )
    return _ConvTask(base_model_fn, datasets)


@gin.configurable
def My_ImageMLP_Imagenet_Relu128x128(batch_size):
    """A 2 hidden layer, 128 hidden unit MLP designed for 28x28 fashion mnist."""
    datasets = imagenet_64_datasets(
        batch_size=batch_size,
        image_size=(32, 32),
    )
    return _MLPImageTask(datasets, [128, 128])


@gin.configurable
def My_ImageMLP_Cifar10_Relu128x128(batch_size):
    """A 2 hidden layer, 128 hidden unit MLP designed for 28x28 fashion mnist."""
    datasets = image.cifar10_datasets(
        batch_size=batch_size,
        prefetch_batches=50,
    )
    return _MLPImageTask(datasets, [128, 128])


@gin.configurable
def My_ImageMLP_FashionMnist_Relu128x128(batch_size):
    """A 2 hidden layer, 128 hidden unit MLP designed for 28x28 fashion mnist."""
    datasets = image.fashion_mnist_datasets(batch_size=batch_size, prefetch_batches=5)
    return _MLPImageTask(datasets, [128, 128])


@gin.configurable
def My_ImageMLP_FashionMnist_Relu64x64(batch_size):
    """A 2 hidden layer, 128 hidden unit MLP designed for 28x28 fashion mnist."""
    datasets = image.fashion_mnist_datasets(batch_size=batch_size)
    return _MLPImageTask(datasets, [64, 64])


@gin.configurable
def My_ImageMLP_FashionMnist_Relu32x32(batch_size):
    """A 2 hidden layer, 128 hidden unit MLP designed for 28x28 fashion mnist."""
    datasets = image.fashion_mnist_datasets(batch_size=batch_size)
    return _MLPImageTask(datasets, [32, 32])


@gin.configurable
def My_Conv_FashionMnist_28_16x32(batch_size):
    """A 2 hidden layer, 128 hidden unit MLP designed for 28x28 fashion mnist."""
    datasets = image.fashion_mnist_datasets(batch_size=batch_size)
    base_model_fn = _cross_entropy_pool_loss([16, 32], jax.nn.relu, num_classes=10)
    return _ConvTask(base_model_fn, datasets)


@gin.configurable
def My_ImageMLP_FashionMnist8_Relu32(batch_size):
    """A 1 hidden layer, 32 hidden unit MLP designed for 8x8 fashion mnist."""
    datasets = image.fashion_mnist_datasets(
        batch_size=batch_size,
        image_size=(8, 8),
    )
    return _MLPImageTask(datasets, [32])

###
#fmst
###

@gin.configurable
def conv_fmnist_32(batch_size):
    base_model_fn = _cross_entropy_pool_loss([32, 64, 64], jax.nn.relu, num_classes=10)
    datasets = image.fashion_mnist_datasets(batch_size=batch_size)
    return _ConvTask(base_model_fn, datasets)

@gin.configurable
def mlp128x128_fmnist_32(batch_size):
    datasets = image.fashion_mnist_datasets(batch_size=batch_size)
    return _MLPImageTask(datasets,[128,128])

@gin.configurable
def mlp128x128x128_fmnist_32(batch_size):
    datasets = idatasets = image.fashion_mnist_datasets(batch_size=batch_size)
    return _MLPImageTask(datasets,[128,128,128])

@gin.configurable
def small_conv_fmnist_8(batch_size):
    base_model_fn = _cross_entropy_pool_loss([16, 32], jax.nn.relu, num_classes=10)
    datasets = datasets = image.fashion_mnist_datasets(batch_size=batch_size,image_size=(8, 8),)
    return _ConvTask(base_model_fn, datasets)

@gin.configurable
def mlp32_fmnist_8(batch_size):
    datasets = datasets = image.fashion_mnist_datasets(batch_size=batch_size,image_size=(8, 8),)
    return _MLPImageTask(datasets,[32])

@gin.configurable
def mlp32x32_fmnist_8(batch_size):
    datasets = datasets = image.fashion_mnist_datasets(batch_size=batch_size,image_size=(8, 8),)
    return _MLPImageTask(datasets,[32,32])

###
#Cifar-10
###

@gin.configurable
def conv_c10_32(batch_size):
    """A 3 hidden layer convnet designed for 32x32 cifar10."""
    base_model_fn = _cross_entropy_pool_loss([32, 64, 64], jax.nn.relu, num_classes=10)
    datasets = image.cifar10_datasets(batch_size=batch_size,
                                      prefetch_batches=50,)
    return _ConvTask(base_model_fn, datasets)

@gin.configurable
def mlp128x128_c10_32(batch_size):
    """A 3 hidden layer convnet designed for 32x32 cifar10."""
    datasets = image.cifar10_datasets(batch_size=batch_size,
                                      prefetch_batches=50,)
    return _MLPImageTask(datasets,[128,128])

@gin.configurable
def mlp128x128x128_c10_32(batch_size):
    """A 3 hidden layer convnet designed for 32x32 cifar10."""
    datasets = image.cifar10_datasets(batch_size=batch_size,
                                      prefetch_batches=50,)
    return _MLPImageTask(datasets,[128,128,128])

@gin.configurable
def small_conv_c10_8(batch_size):
    """A 3 hidden layer convnet designed for 32x32 cifar10."""
    base_model_fn = _cross_entropy_pool_loss([16, 32], jax.nn.relu, num_classes=10)
    datasets = image.cifar10_datasets(batch_size=batch_size,
                                      prefetch_batches=50,
                                      image_size=(8, 8),)
    return _ConvTask(base_model_fn, datasets)

@gin.configurable
def mlp32_c10_8(batch_size):
    datasets = image.cifar10_datasets(batch_size=batch_size,
                                      prefetch_batches=50,
                                      image_size=(8, 8),)
    return _MLPImageTask(datasets,[32])

@gin.configurable
def mlp32x32_c10_8(batch_size):
    datasets = image.cifar10_datasets(batch_size=batch_size,
                                      prefetch_batches=50,
                                      image_size=(8, 8),)
    return _MLPImageTask(datasets,[32,32])

###
# Imagenet
###
@gin.configurable
def conv32x32_imagenet_64(batch_size):
    """A 3 hidden layer convnet designed for 32x32 cifar10."""
    base_model_fn = _cross_entropy_pool_loss([32, 32], jax.nn.relu, num_classes=10)
    datasets = imagenet_64_datasets(batch_size=batch_size,
                                    image_size=(64, 64),
                                    prefetch_batches=200)
    return _ConvTask(base_model_fn, datasets)

@gin.configurable
def mlp128x128x128_imagenet_64(batch_size):
    """A 3 hidden layer convnet designed for 32x32 cifar10."""
    datasets = imagenet_64_datasets(batch_size=batch_size,
                                    image_size=(64, 64),
                                    prefetch_batches=1000)
    return _MLPImageTask(datasets,[128,128,128])

@gin.configurable
def mlp128x128_imagenet_64(batch_size):
    """A 3 hidden layer convnet designed for 32x32 cifar10."""
    datasets = imagenet_64_datasets(batch_size=batch_size,
                                    image_size=(64, 64),
                                    prefetch_batches=200)
    return _MLPImageTask(datasets,[128,128])

@gin.configurable
def mlp64x64_imagenet_64(batch_size):
    """A 3 hidden layer convnet designed for 32x32 cifar10."""
    datasets = imagenet_64_datasets(batch_size=batch_size,
                                    image_size=(64, 64),)
    return _MLPImageTask(datasets,[64,64])

@gin.configurable
def conv_imagenet_32(batch_size):
    """A 3 hidden layer convnet designed for 32x32 cifar10."""
    base_model_fn = _cross_entropy_pool_loss([32, 64, 64], jax.nn.relu, num_classes=1000)
    datasets = imagenet_64_datasets(batch_size=batch_size,
                                    image_size=(32, 32),)
    return _ConvTask(base_model_fn, datasets)

@gin.configurable
def mlp128x128_imagenet_32(batch_size):
    datasets = imagenet_64_datasets(batch_size=batch_size,
                                    image_size=(32, 32),)
    return _MLPImageTask(datasets,[128,128])

@gin.configurable
def mlp128x128x128_imagenet_32(batch_size):
    datasets = imagenet_64_datasets(batch_size=batch_size,
                                    image_size=(32, 32),)
    return _MLPImageTask(datasets,[128,128,128])

@gin.configurable
def small_conv_imagenet_8(batch_size):
    base_model_fn = _cross_entropy_pool_loss([16, 32], jax.nn.relu, num_classes=1000)
    datasets = imagenet_64_datasets(batch_size=batch_size,
                                    image_size=(8, 8),)
    return _ConvTask(base_model_fn, datasets)

@gin.configurable
def mlp32_imagenet_8(batch_size):
    datasets = imagenet_64_datasets(batch_size=batch_size,
                                    image_size=(8, 8),)
    return _MLPImageTask(datasets,[32])

@gin.configurable
def mlp32x32_imagenet_8(batch_size):
    datasets = imagenet_64_datasets(batch_size=batch_size,
                                    image_size=(8, 8),)
    return _MLPImageTask(datasets,[32,32])

def get_task(args, is_test=False):

    tasks = {
        # 8x8 fmst
        "small-image-mlp-fmst": My_ImageMLP_FashionMnist8_Relu32,
        "conv-fmst": My_Conv_Cifar10_32x64x64,

        "image-mlp-fmst": My_ImageMLP_FashionMnist_Relu128x128,
        "image-mlp-fmst64x64": My_ImageMLP_FashionMnist_Relu64x64,
        "image-mlp-fmst32x32": My_ImageMLP_FashionMnist_Relu32x32,

        #cifar10
        "image-mlp-c10-128x128": My_ImageMLP_Cifar10_Relu128x128,
        "conv-c10": My_Conv_Cifar10_32x64x64,
        "small-conv-c10": My_Conv_Cifar10_8_16x32,
<<<<<<< HEAD
        "conv-imagenet64": My_Conv_Imagenet64_32x64x64,
        "conv-imagenet": My_Conv_Imagenet_32x64x64,
        "image-mlp-imagenet32-128x128": My_ImageMLP_Imagenet_Relu128x128,
        "fmnist-conv-mlp-mix": [
            My_Conv_FashionMnist_28_16x32,
            My_ImageMLP_FashionMnist_Relu64x64,
            My_ImageMLP_FashionMnist_Relu128x128,
        ],
        "fmnist-mlp-mix": [
            My_ImageMLP_FashionMnist_Relu32x32,
            My_ImageMLP_FashionMnist_Relu64x64,
            My_ImageMLP_FashionMnist_Relu128x128,
        ],
        "dataset-mlp-mix": [
            My_ImageMLP_Imagenet_Relu128x128,
            My_ImageMLP_Cifar10_Relu128x128,
            My_ImageMLP_FashionMnist_Relu128x128,
        ],
    }

    test_batch_size = {
        "image-mlp-imagenet32-128x128": 10000,
=======


        #inet
        'mlp128x128x128_imagenet_64':mlp128x128x128_imagenet_64,
        'conv32x32_imagenet_64':conv32x32_imagenet_64,
        'mlp128x128_imagenet_64':mlp128x128_imagenet_64, 
        'mlp64x64_imagenet_64':mlp64x64_imagenet_64, 
        'conv_imagenet_32':conv_imagenet_32,
        'mlp128x128_imagenet_32':mlp128x128_imagenet_32, 
        'mlp128x128x128_imagenet_32':mlp128x128x128_imagenet_32, 
        'small_conv_imagenet_8':small_conv_imagenet_8,
        'mlp32_imagenet_8':mlp32_imagenet_8, 
        'mlp32x32_imagenet_8':mlp32x32_imagenet_8,

        #c10
        'conv_c10_32':conv_c10_32, 
        'mlp128x128_c10_32':mlp128x128_c10_32,
        'mlp128x128x128_c10_32':mlp128x128x128_c10_32,
        'small_conv_c10_8':small_conv_c10_8,
        'mlp32_c10_8':mlp32_c10_8,
        'mlp32x32_c10_8':mlp32x32_c10_8,

        #fmst
        'conv_fmnist_32':conv_fmnist_32,
        'mlp128x128_fmnist_32':mlp128x128_fmnist_32,
        'mlp128x128x128_fmnist_32':mlp128x128x128_fmnist_32,
        'small_conv_fmnist_8':small_conv_fmnist_8,
        'mlp32_fmnist_8':mlp32_fmnist_8,
        'mlp32x32_fmnist_8':mlp32x32_fmnist_8,

        #multiple tasks
        "fmnist-conv-mlp-mix": [My_Conv_FashionMnist_28_16x32,
                       My_ImageMLP_FashionMnist_Relu64x64,
                       My_ImageMLP_FashionMnist_Relu128x128],
        "fmnist-mlp-mix": [My_ImageMLP_FashionMnist_Relu32x32,
                       My_ImageMLP_FashionMnist_Relu64x64,
                       My_ImageMLP_FashionMnist_Relu128x128],
        "dataset-mlp-mix": [My_ImageMLP_Imagenet_Relu128x128,
                            My_ImageMLP_Cifar10_Relu128x128,
                            My_ImageMLP_FashionMnist_Relu128x128],
    }

    test_batch_size = {
        "small-conv-imagenet32":10000,
        "conv-imagenet32":10000,
        "small-conv-imagenet8":10000,
        "conv-imagenet8":10000,
        "image-mlp-imagenet32-128x128":10000,
>>>>>>> 1ebfa264
        "image-mlp-c10-128x128": 10000,
        "image-mlp-fmst": 10000,
        "image-mlp-fmst64x64": 10000,
        "image-mlp-fmst32x32": 10000,
        "small-image-mlp-fmst": 10000,
        "conv-c10": 10000,
        "small-conv-c10": 10000,
        "conv-imagenet64": 100000,  # TODO Could probably get oom error, fix it when needed
        "conv-imagenet": 100000,
        "fmnist-conv-mlp-mix": 10000,
        "fmnist-mlp-mix": 10000,
        "dataset-mlp-mix": 10000,
    }
    test_batch_size.update({k:10000 for k in tasks.keys() if ('_c10' in k or 'imagenet' in k or '_fmnist' in k) })
    batch_size = args.num_grads * args.num_local_steps * args.local_batch_size
    if is_test:
        batch_size = test_batch_size[args.task]

    task = tasks[args.task]

    if type(task) is list:
        return [task(batch_size) for task in task]
    else:
        return tasks[args.task](batch_size)<|MERGE_RESOLUTION|>--- conflicted
+++ resolved
@@ -59,29 +59,6 @@
     datasets = image.food101_datasets(batch_size=batch_size)
     return _ConvTask(base_model_fn, datasets)
 
-<<<<<<< HEAD
-
-@gin.configurable
-def My_Conv_Imagenet_32x64x64(batch_size):
-    """A 3 hidden layer convnet designed for 32x32 cifar10."""
-    base_model_fn = _cross_entropy_pool_loss(
-        [32, 64, 64], jax.nn.relu, num_classes=1000
-    )
-    datasets = imagenet_datasets(batch_size=batch_size)
-    return _ConvTask(base_model_fn, datasets)
-
-
-@gin.configurable
-def My_Conv_Imagenet64_32x64x64(batch_size):
-    """A 3 hidden layer convnet designed for 32x32 cifar10."""
-    base_model_fn = _cross_entropy_pool_loss(
-        [32, 64, 64], jax.nn.relu, num_classes=1000
-    )
-    datasets = imagenet_64_datasets(batch_size=batch_size)
-    return _ConvTask(base_model_fn, datasets)
-
-=======
->>>>>>> 1ebfa264
 
 @gin.configurable
 def My_Conv_Cifar10_32x64x64(batch_size):
@@ -333,30 +310,6 @@
         "image-mlp-c10-128x128": My_ImageMLP_Cifar10_Relu128x128,
         "conv-c10": My_Conv_Cifar10_32x64x64,
         "small-conv-c10": My_Conv_Cifar10_8_16x32,
-<<<<<<< HEAD
-        "conv-imagenet64": My_Conv_Imagenet64_32x64x64,
-        "conv-imagenet": My_Conv_Imagenet_32x64x64,
-        "image-mlp-imagenet32-128x128": My_ImageMLP_Imagenet_Relu128x128,
-        "fmnist-conv-mlp-mix": [
-            My_Conv_FashionMnist_28_16x32,
-            My_ImageMLP_FashionMnist_Relu64x64,
-            My_ImageMLP_FashionMnist_Relu128x128,
-        ],
-        "fmnist-mlp-mix": [
-            My_ImageMLP_FashionMnist_Relu32x32,
-            My_ImageMLP_FashionMnist_Relu64x64,
-            My_ImageMLP_FashionMnist_Relu128x128,
-        ],
-        "dataset-mlp-mix": [
-            My_ImageMLP_Imagenet_Relu128x128,
-            My_ImageMLP_Cifar10_Relu128x128,
-            My_ImageMLP_FashionMnist_Relu128x128,
-        ],
-    }
-
-    test_batch_size = {
-        "image-mlp-imagenet32-128x128": 10000,
-=======
 
 
         #inet
@@ -405,7 +358,6 @@
         "small-conv-imagenet8":10000,
         "conv-imagenet8":10000,
         "image-mlp-imagenet32-128x128":10000,
->>>>>>> 1ebfa264
         "image-mlp-c10-128x128": 10000,
         "image-mlp-fmst": 10000,
         "image-mlp-fmst64x64": 10000,
