--- conflicted
+++ resolved
@@ -5,21 +5,12 @@
 num_inner_steps = 1000
 
 num_grads = 8
-<<<<<<< HEAD
 num_local_steps = 4
-=======
->>>>>>> 442324ae
 
 sweep_config = dict(
     method="grid",
     metric=dict(name="test loss", goal="minimize"),
     parameters=dict(
-<<<<<<< HEAD
-=======
-        num_local_steps = dict(values=[
-            8, 16, 32
-        ]),
->>>>>>> 442324ae
         learning_rate=dict(
             values=[
                 1,
