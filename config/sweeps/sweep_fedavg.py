_base_ = ["./sweeps_base.py"]

optimizer = "fedavg"
<<<<<<< HEAD
task = "resnet18_imagenet_32"
=======
task = "image-mlp-fmst"
>>>>>>> 72595e36
num_inner_steps = 1000

num_grads = 8
num_local_steps = 4

sweep_config = dict(
    method="grid",
    metric=dict(name="test loss", goal="minimize"),
    parameters=dict(
        local_learning_rate=dict(
            values=[
<<<<<<< HEAD
                1.0,
=======
                1,
>>>>>>> 72595e36
                0.5,
                0.3,
                0.1,
            ]
        ),
    ),
)<|MERGE_RESOLUTION|>--- conflicted
+++ resolved
@@ -1,11 +1,7 @@
 _base_ = ["./sweeps_base.py"]
 
 optimizer = "fedavg"
-<<<<<<< HEAD
 task = "resnet18_imagenet_32"
-=======
-task = "image-mlp-fmst"
->>>>>>> 72595e36
 num_inner_steps = 1000
 
 num_grads = 8
@@ -17,11 +13,7 @@
     parameters=dict(
         local_learning_rate=dict(
             values=[
-<<<<<<< HEAD
                 1.0,
-=======
-                1,
->>>>>>> 72595e36
                 0.5,
                 0.3,
                 0.1,
