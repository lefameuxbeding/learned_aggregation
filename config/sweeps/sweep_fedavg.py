_base_ = ["./sweeps_base.py"]

optimizer = "fedavg"
<<<<<<< HEAD
task = "resnet18_imagenet_32"
num_inner_steps = 1000

num_grads = 8
num_local_steps = 4
=======
task = "mlp128x128_fmnist_32"
num_inner_steps = 1000

num_grads = 8
>>>>>>> 442324ae

sweep_config = dict(
    method="grid",
    metric=dict(name="test loss", goal="minimize"),
    parameters=dict(
        num_local_steps = dict(values=[
            8, 16, 32
        ]),
        local_learning_rate=dict(
            values=[
                1.0,
                0.5,
                0.3,
                0.1,
            ]
        ),
    ),
)<|MERGE_RESOLUTION|>--- conflicted
+++ resolved
@@ -1,18 +1,11 @@
 _base_ = ["./sweeps_base.py"]
 
 optimizer = "fedavg"
-<<<<<<< HEAD
 task = "resnet18_imagenet_32"
 num_inner_steps = 1000
 
 num_grads = 8
 num_local_steps = 4
-=======
-task = "mlp128x128_fmnist_32"
-num_inner_steps = 1000
-
-num_grads = 8
->>>>>>> 442324ae
 
 sweep_config = dict(
     method="grid",
