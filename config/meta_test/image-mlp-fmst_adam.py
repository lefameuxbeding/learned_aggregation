_base_ = ["./meta_test_base.py"]

optimizer = "adam"
<<<<<<< HEAD
task = "resnet18_imagenet_32"
=======
task = "mlp128x128x128_imagenet_32"
>>>>>>> 72595e36
num_inner_steps = 1000

num_grads = 8
num_local_steps = 4

# value determined by sweep
learning_rate = 0.001<|MERGE_RESOLUTION|>--- conflicted
+++ resolved
@@ -1,11 +1,7 @@
 _base_ = ["./meta_test_base.py"]
 
 optimizer = "adam"
-<<<<<<< HEAD
 task = "resnet18_imagenet_32"
-=======
-task = "mlp128x128x128_imagenet_32"
->>>>>>> 72595e36
 num_inner_steps = 1000
 
 num_grads = 8
